local ssl_fixtures = require "spec.fixtures.ssl"
local helpers      = require "spec.helpers"
local cjson        = require "cjson"


local function get_cert(server_name)
  local _, _, stdout = assert(helpers.execute(
    string.format("echo 'GET /' | openssl s_client -connect 0.0.0.0:%d -servername %s",
                  helpers.get_proxy_port(true), server_name)
  ))

  return stdout
end

for _, strategy in helpers.each_strategy() do
  describe("SSL [#" .. strategy .. "]", function()
    local admin_client
    local proxy_client
    local https_client

    setup(function()
      local bp = helpers.get_db_utils(strategy)

      local service = bp.services:insert {
        name = "global-cert",
      }

      bp.routes:insert {
        protocols = { "https" },
        hosts     = { "global.com" },
        service   = service,
      }

      local service2 = bp.services:insert {
        name = "api-1",
      }

      bp.routes:insert {
        protocols = { "https" },
        hosts     = { "example.com", "ssl1.com" },
        service   = service2,
      }

      local service4 = bp.services:insert {
        name     = "api-3",
        protocol = helpers.mock_upstream_ssl_protocol,
        host     = helpers.mock_upstream_hostname,
        port     = helpers.mock_upstream_ssl_port,
      }

      bp.routes:insert {
        protocols     = { "https" },
        hosts         = { "ssl3.com" },
        service       = service4,
        preserve_host = true,
      }

      local service5 = bp.services:insert {
        name     = "api-4",
        protocol = helpers.mock_upstream_ssl_protocol,
        host     = helpers.mock_upstream_hostname,
        port     = helpers.mock_upstream_ssl_port,
      }

      bp.routes:insert {
        protocols     = { "https" },
        hosts         = { "no-sni.com" },
        service       = service5,
        preserve_host = false,
      }

      local service6 = bp.services:insert {
        name     = "api-5",
        protocol = helpers.mock_upstream_ssl_protocol,
        host     = "127.0.0.1",
        port     = helpers.mock_upstream_ssl_port,
      }

      bp.routes:insert {
        protocols     = { "https" },
        hosts         = { "nil-sni.com" },
        service       = service6,
        preserve_host = false,
      }

      assert(helpers.start_kong {
        database    = strategy,
        nginx_conf  = "spec/fixtures/custom_nginx.template",
        trusted_ips = "127.0.0.1",
      })

      admin_client = helpers.admin_client()
      proxy_client = helpers.proxy_client()
      https_client = helpers.proxy_ssl_client()

      assert(admin_client:send {
        method  = "POST",
        path    = "/certificates",
        body    = {
          cert  = ssl_fixtures.cert,
          key   = ssl_fixtures.key,
          snis  = { "example.com", "ssl1.com" },
        },
        headers = { ["Content-Type"] = "application/json" },
      })
    end)

    teardown(function()
      helpers.stop_kong()
    end)

    describe("global SSL", function()
      it("fallbacks on the default proxy SSL certificate when SNI is not provided by client", function()
        local res = assert(https_client:send {
          method  = "GET",
          path    = "/status/200",
          headers = {
            Host  = "global.com"
          }
        })
        assert.res_status(200, res)
      end)
    end)

    describe("handshake", function()
      it("sets the default fallback SSL certificate if no SNI match", function()
        local cert = get_cert("test.com")
<<<<<<< HEAD
        assert.matches("CN%s*=%s*localhost", cert)
=======
        assert.cn("localhost", cert)
>>>>>>> 9b6e42a5
      end)

      it("sets the configured SSL certificate if SNI match", function()
        local cert = get_cert("ssl1.com")
<<<<<<< HEAD
        assert.matches("CN%s*=%s*ssl%-example.com", cert)

        cert = get_cert("example.com")
        assert.matches("CN%s*=%s*ssl%-example.com", cert)
=======
        assert.cn("ssl-example.com", cert)

        cert = get_cert("example.com")
        assert.cn("ssl-example.com", cert)
>>>>>>> 9b6e42a5
      end)
    end)

    describe("SSL termination", function()
      it("blocks request without HTTPS if protocols = { http }", function()
        local res = assert(proxy_client:send {
          method  = "GET",
          path    = "/",
          headers = {
            ["Host"] = "example.com",
          }
        })

        local body = assert.res_status(426, res)
        local json = cjson.decode(body)
        assert.same({ message = "Please use HTTPS protocol" }, json)
        assert.contains("Upgrade", res.headers.connection)
        assert.equal("TLS/1.2, HTTP/1.1", res.headers.upgrade)
      end)

      describe("from not trusted_ip", function()
        setup(function()
          helpers.stop_kong(nil, nil, true)

          assert(helpers.start_kong {
            database    = strategy,
            nginx_conf  = "spec/fixtures/custom_nginx.template",
            trusted_ips = nil,
          })

          proxy_client = helpers.proxy_client()
        end)

        it("blocks HTTP request with HTTPS in x-forwarded-proto", function()
          local res = assert(proxy_client:send {
            method  = "GET",
            path    = "/status/200",
            headers = {
              Host  = "ssl1.com",
              ["x-forwarded-proto"] = "https"
            }
          })
          assert.res_status(426, res)
        end)
      end)

      describe("from trusted_ip", function()
        setup(function()
          helpers.stop_kong(nil, nil, true)

          assert(helpers.start_kong {
            database    = strategy,
            nginx_conf  = "spec/fixtures/custom_nginx.template",
            trusted_ips = "127.0.0.1",
          })

          proxy_client = helpers.proxy_client()
        end)

        it("allows HTTP requests with x-forwarded-proto", function()
          local res = assert(proxy_client:send {
            method  = "GET",
            path    = "/status/200",
            headers = {
              Host  = "example.com",
              ["x-forwarded-proto"] = "https",
            }
          })
          assert.res_status(200, res)
        end)

        it("blocks HTTP requests with invalid x-forwarded-proto", function()
          local res = assert(proxy_client:send {
            method  = "GET",
            path    = "/status/200",
            headers = {
              Host  = "example.com",
              ["x-forwarded-proto"] = "httpsa"
            }
          })
          assert.res_status(426, res)
        end)
      end)

      describe("blocks with https x-forwarded-proto from untrusted client", function()
        local client

        -- restart kong and use a new client to simulate a connection from an
        -- untrusted ip
        setup(function()
          assert(helpers.kong_exec("restart -c " .. helpers.test_conf_path, {
            database = strategy,
            trusted_ips = "1.2.3.4", -- explicitly trust an IP that is not us
          }))

          client = helpers.proxy_client()
        end)

        -- despite reloading here with no trusted IPs, this
        it("", function()
          local res = assert(client:send {
            method  = "GET",
            path    = "/status/200",
            headers = {
              Host  = "example.com",
              ["x-forwarded-proto"] = "https"
            }
          })
          assert.res_status(426, res)
        end)
      end)
    end)

    describe("proxy_ssl_name", function()
      local https_client_sni

      before_each(function()
        assert(helpers.kong_exec("restart --conf " .. helpers.test_conf_path ..
                                 " --nginx-conf spec/fixtures/custom_nginx.template", {
          database = strategy,
        }))

        https_client_sni = helpers.proxy_ssl_client()
      end)

      after_each(function()
        https_client_sni:close()
      end)

      describe("properly sets the upstream SNI with preserve_host", function()
        it("true", function()
          local res = assert(https_client_sni:send {
            method  = "GET",
            path    = "/",
            headers = {
              Host  = "ssl3.com"
            },
          })
          local body = assert.res_status(200, res)
          local json = cjson.decode(body)
          assert.equal("ssl3.com", json.vars.ssl_server_name)
        end)

        it("false", function()
          local res = assert(https_client_sni:send {
            method  = "GET",
            path    = "/",
            headers = {
              Host  = "no-sni.com"
            },
          })
          local body = assert.res_status(200, res)
          local json = cjson.decode(body)
          assert.equal("localhost", json.vars.ssl_server_name)
        end)

        it("false and IP-based upstream_url", function()
          local res = assert(https_client_sni:send {
            method  = "GET",
            path    = "/",
            headers = {
              Host  = "nil-sni.com"
            }
          })
          local body = assert.res_status(200, res)
          local json = cjson.decode(body)
          assert.equal("no SNI", json.vars.ssl_server_name)
        end)
      end)
    end)
  end)
end<|MERGE_RESOLUTION|>--- conflicted
+++ resolved
@@ -125,26 +125,15 @@
     describe("handshake", function()
       it("sets the default fallback SSL certificate if no SNI match", function()
         local cert = get_cert("test.com")
-<<<<<<< HEAD
-        assert.matches("CN%s*=%s*localhost", cert)
-=======
         assert.cn("localhost", cert)
->>>>>>> 9b6e42a5
       end)
 
       it("sets the configured SSL certificate if SNI match", function()
         local cert = get_cert("ssl1.com")
-<<<<<<< HEAD
-        assert.matches("CN%s*=%s*ssl%-example.com", cert)
-
-        cert = get_cert("example.com")
-        assert.matches("CN%s*=%s*ssl%-example.com", cert)
-=======
         assert.cn("ssl-example.com", cert)
 
         cert = get_cert("example.com")
         assert.cn("ssl-example.com", cert)
->>>>>>> 9b6e42a5
       end)
     end)
 
