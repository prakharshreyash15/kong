local helpers = require "spec.helpers"
local cjson = require "cjson"

describe("Admin API", function()
  local client
  setup(function()
    assert(helpers.start_kong {
      pg_password = "hide_me"
    })
    client = helpers.admin_client(10000)
  end)
  teardown(function()
    if client then client:close() end
    helpers.stop_kong()
  end)

  describe("Kong routes", function()
    describe("/", function()
      local meta = require "kong.meta"

      it("returns Kong's version number and tagline", function()
        local res = assert(client:send {
          method = "GET",
          path = "/"
        })
        local body = assert.res_status(200, res)
        local json = cjson.decode(body)
        assert.equal(meta._VERSION, json.version)
        assert.equal("Welcome to kong", json.tagline)
      end)
      it("response has the correct Server header", function()
        local res = assert(client:send {
          method = "GET",
          path = "/"
        })
        assert.res_status(200, res)
        assert.equal(string.format("%s/%s", meta._NAME, meta._VERSION), res.headers.server)
        assert.is_nil(res.headers.via) -- Via is only set for proxied requests
      end)
      it("returns 405 on invalid method", function()
        local methods = {"POST", "PUT", "DELETE", "PATCH"}
        for i = 1, #methods do
          local res = assert(client:send {
            method = methods[i],
            path = "/",
            body = {}, -- tmp: body to allow POST/PUT to work
            headers = {["Content-Type"] = "application/json"}
          })
          local body = assert.response(res).has.status(405)
          assert.equal([[{"message":"Method not allowed"}]], body)
        end
      end)
<<<<<<< HEAD
      it("exposes the node's configuration", function()
        local res = assert(client:send {
          method = "GET",
          path = "/"
        })
        local body = assert.res_status(200, res)
        local json = cjson.decode(body)
        assert.is_table(json.configuration)
      end)
      it("obfuscates sensitive settings from the configuration", function()
        local res = assert(client:send {
          method = "GET",
          path = "/"
        })
        local body = assert.res_status(200, res)
        local json = cjson.decode(body)
        assert.is_string(json.configuration.pg_password)
        assert.not_equal("hide_me", json.configuration.pg_password)
=======
      it("returns PRNG seeds", function()
        local res = assert(client:send {
          method = "GET",
          path = "/",
        })
        local body = assert.response(res).has.status(200)
        local json = cjson.decode(body)
        assert.is_table(json.prng_seeds)
        for k, v in pairs(json.prng_seeds) do
          assert.matches("pid: %d+", k)
          assert.matches("%d+", k)
        end
>>>>>>> 06de2da2
      end)
    end)
  end)

  describe("/status", function()
    it("returns status info", function()
      local res = assert(client:send {
        method = "GET",
        path = "/status"
      })
      local body = assert.res_status(200, res)
      local json = cjson.decode(body)
      assert.is_table(json.database)
      assert.is_table(json.server)

      for k in pairs(helpers.dao.daos) do
        assert.is_number(json.database[k])
      end

      assert.is_number(json.server.connections_accepted)
      assert.is_number(json.server.connections_active)
      assert.is_number(json.server.connections_handled)
      assert.is_number(json.server.connections_reading)
      assert.is_number(json.server.connections_writing)
      assert.is_number(json.server.connections_waiting)
      assert.is_number(json.server.total_requests)
    end)
  end)
end)<|MERGE_RESOLUTION|>--- conflicted
+++ resolved
@@ -50,7 +50,6 @@
           assert.equal([[{"message":"Method not allowed"}]], body)
         end
       end)
-<<<<<<< HEAD
       it("exposes the node's configuration", function()
         local res = assert(client:send {
           method = "GET",
@@ -69,7 +68,7 @@
         local json = cjson.decode(body)
         assert.is_string(json.configuration.pg_password)
         assert.not_equal("hide_me", json.configuration.pg_password)
-=======
+      end)
       it("returns PRNG seeds", function()
         local res = assert(client:send {
           method = "GET",
@@ -82,7 +81,6 @@
           assert.matches("pid: %d+", k)
           assert.matches("%d+", k)
         end
->>>>>>> 06de2da2
       end)
     end)
   end)
