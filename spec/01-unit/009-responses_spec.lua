--- conflicted
+++ resolved
@@ -121,12 +121,6 @@
   end)
 
   describe("delayed response", function()
-<<<<<<< HEAD
-    it("does not call ngx.say/ngx.exit if `ctx.delayed_response = true`", function()
-      ngx.ctx.delay_response = true
-
-      responses.send(401, "Unauthorized", { ["X-Hello"] = "world" })
-=======
     after_each(function()
       ngx.ctx.delayed_response = nil
     end)
@@ -136,7 +130,6 @@
 
       local co = coroutine.wrap(responses.send)
       co(401, "Unauthorized", { ["X-Hello"] = "world" })
->>>>>>> f35518dd
       assert.stub(ngx.say).was_not_called()
       assert.stub(ngx.exit).was_not_called()
       assert.not_equal("world", ngx.header["X-Hello"])
