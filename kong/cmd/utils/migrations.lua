--- conflicted
+++ resolved
@@ -1,4 +1,7 @@
 local log = require "kong.cmd.utils.log"
+
+
+local fmt = string.format
 
 
 local MIGRATIONS_MUTEX_KEY = "migrations"
@@ -13,18 +16,7 @@
 local function check_state(schema_state)
   if not schema_state:is_up_to_date() then
     if schema_state.needs_bootstrap then
-<<<<<<< HEAD
       error(NEEDS_BOOTSTRAP_MSG)
-=======
-      if schema_state.legacy_invalid_state then
-        error(fmt("Cannot start Kong 1.x with a legacy %s, upgrade to 0.14.1 " ..
-                  "first, and run 'kong migrations up'", db.infos.db_desc))
-      end
-
-      if not schema_state.legacy_is_014 then
-        error("Database needs bootstrapping; run 'kong migrations bootstrap'")
-      end
->>>>>>> ce3c3864
     end
 
     if schema_state.new_migrations then
@@ -35,19 +27,6 @@
 
 local function bootstrap(schema_state, db, ttl)
   if schema_state.needs_bootstrap then
-<<<<<<< HEAD
-=======
-    if schema_state.legacy_is_014 then
-      error(fmt("Cannot bootstrap a non-empty %s, run 'kong migrations " ..
-                "up' instead", db.infos.db_desc))
-    end
-
-    if schema_state.legacy_invalid_state then
-      error(fmt("Cannot bootstrap a non-empty %s, upgrade to 0.14.1 first, " ..
-                "and run 'kong migrations up'", db.infos.db_desc))
-    end
-
->>>>>>> ce3c3864
     log("Bootstrapping database...")
     assert(db:schema_bootstrap())
 
@@ -80,60 +59,8 @@
 
 local function up(schema_state, db, opts)
   if schema_state.needs_bootstrap then
-<<<<<<< HEAD
     -- fresh install: must bootstrap (which will run migrations up)
     error("Cannot run migrations: " .. NEEDS_BOOTSTRAP_MSG)
-=======
-    if schema_state.legacy_invalid_state then
-      -- legacy: migration from 0.14.1 to 1.0 cannot be performed
-      if schema_state.legacy_missing_component then
-        error(fmt("Migration to 1.0 can only be performed from a 0.14.1 %s " ..
-                  "%s, but the current %s seems to be older (missing "     ..
-                  "migrations for '%s'). Migrate to 0.14.1 first, or "       ..
-                  "install 1.0 on a fresh %s", db.strategy, db.infos.db_desc,
-                  db.infos.db_desc, schema_state.legacy_missing_component,
-                  db.infos.db_desc))
-      end
-
-      if schema_state.legacy_missing_migration then
-        error(fmt("Migration to 1.0 can only be performed from a 0.14.1 %s " ..
-                  "%s, but the current %s seems to be older (missing "     ..
-                  "migration '%s' for '%s'). Migrate to 0.14.1 first, or "   ..
-                  "install 1.0 on a fresh %s", db.strategy, db.infos.db_desc,
-                  db.infos.db_desc, schema_state.legacy_missing_migration,
-                  schema_state.legacy_missing_component, db.infos.db_desc))
-      end
-
-      error(fmt("Migration to 1.0 can only be performed from a 0.14.1 %s " ..
-                "%s, but the current %s seems to be older (missing "     ..
-                "migrations). Migrate to 0.14.1 first, or install 1.0 "    ..
-                "on a fresh %s", db.strategy, db.infos.db_desc,
-                db.infos.db_desc, db.infos.db_desc))
-    end
-
-    if schema_state.legacy_is_014 then
-      local present, err = db:are_014_apis_present()
-      if err then
-        error(err)
-      end
-
-      if present then
-        error("Cannot run migrations: you have `api` entities in your database.\n" ..
-              "Please convert them to `routes` and `services` prior to migrating " ..
-              "to Kong 1.0.\n\nRun 'kong migrations migrate-apis' to migrate "     ..
-              "automatically.")
-      end
-
-      -- legacy: migration from 0.14.1 to 1.0 can be performed
-      log("Upgrading from 0.14.1, bootstrapping database...")
-      assert(db:schema_bootstrap())
-
-    else
-      -- fresh install: must bootstrap (which will run migrations up)
-      error("Cannot run migrations: database needs bootstrapping; " ..
-            "run 'kong migrations bootstrap'")
-    end
->>>>>>> ce3c3864
   end
 
   local ok, err = db:cluster_mutex(MIGRATIONS_MUTEX_KEY, opts, function()
@@ -194,21 +121,7 @@
 
 local function finish(schema_state, db, opts)
   if schema_state.needs_bootstrap then
-<<<<<<< HEAD
     error("Cannot run migrations: " .. NEEDS_BOOTSTRAP_MSG)
-=======
-    if schema_state.legacy_invalid_state then
-      -- legacy: migration from 0.14.1 to 1.0 cannot be performed
-      error(fmt("Cannot run migrations on a legacy %s", db.infos.db_desc))
-    end
-
-    if schema_state.legacy_is_014 then
-      error(fmt("Cannot run migrations on a legacy %s; run 'kong " ..
-                "migrations up' to proceed", db.infos.db_desc))
-    end
-
-    error("Cannot run migrations; run 'kong migrations bootstrap' instead")
->>>>>>> ce3c3864
   end
 
   opts.no_wait = true -- exit the mutex if another node acquired it
@@ -363,9 +276,6 @@
   finish = finish,
   bootstrap = bootstrap,
   check_state = check_state,
-<<<<<<< HEAD
   NEEDS_BOOTSTRAP_MSG = NEEDS_BOOTSTRAP_MSG,
-=======
   migrate_apis = migrate_apis,
->>>>>>> ce3c3864
 }