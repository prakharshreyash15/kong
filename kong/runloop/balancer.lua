local pl_tablex = require "pl.tablex"
local singletons = require "kong.singletons"
local utils = require "kong.tools.utils"

-- due to startup/require order, cannot use the ones from 'singletons' here
local dns_client = require "resty.dns.client"

local table_concat = table.concat
local crc32 = ngx.crc32_short
local toip = dns_client.toip
local log = ngx.log
local sleep = ngx.sleep
local min = math.min
local max = math.max

local CRIT  = ngx.CRIT
local ERR   = ngx.ERR
local WARN  = ngx.WARN
local DEBUG = ngx.DEBUG
local EMPTY_T = pl_tablex.readonly {}

-- for unit-testing purposes only
local _load_upstreams_dict_into_memory
local _load_upstream_into_memory
local _load_targets_into_memory


--==============================================================================
-- Ring-balancer based resolution
--==============================================================================


-- table holding our balancer objects, indexed by upstream id
local balancers = {}


-- objects whose lifetimes are bound to that of a balancer
local healthcheckers = {}
local healthchecker_callbacks = {}
local target_histories = {}
local upstream_ids = {}


-- health check API callbacks to be called on healthcheck events
local healthcheck_subscribers = {}


-- Caching logic
--
-- We retain 3 entities in singletons.cache:
--
-- 1) `"balancer:upstreams"` - a list of upstreams
--    to be invalidated on any upstream change
-- 2) `"balancer:upstreams:" .. id` - individual upstreams
--    to be invalidated on individual basis
-- 3) `"balancer:targets:" .. id`
--    target history for an upstream, invalidated:
--    a) along with the upstream it belongs to
--    b) upon any target change for the upstream (can only add entries)
--
-- Distinction between 1 and 2 makes it possible to invalidate individual
-- upstreams, instead of all at once forcing to rebuild all balancers


local function set_balancer(upstream_id, balancer)
  local prev = balancers[upstream_id]
  if prev then
    healthcheckers[prev] = nil
    healthchecker_callbacks[prev] = nil
    target_histories[prev] = nil
    upstream_ids[prev] = nil
  end
  balancers[upstream_id] = balancer
end


local function stop_healthchecker(balancer)
  local healthchecker = healthcheckers[balancer]
  if healthchecker then
    local ok, err = healthchecker:clear()
    if not ok then
      log(ERR, "[healthchecks] error clearing healthcheck data: ", err)
    end
    healthchecker:stop()
    local hc_callback = healthchecker_callbacks[balancer]
    singletons.worker_events.unregister(hc_callback, healthchecker.EVENT_SOURCE)
  end
  healthcheckers[balancer] = nil
end


local get_upstream_by_id
do
  ------------------------------------------------------------------------------
  -- Loads a single upstream entity.
  -- @param upstream_id string
  -- @return the upstream table, or nil+error
  local function load_upstream_into_memory(upstream_id)
    log(DEBUG, "fetching upstream: ", tostring(upstream_id))

    local upstream, err = singletons.db.upstreams:select({id = upstream_id})
    if not upstream then
      return nil, err
    end

    return upstream
  end
  _load_upstream_into_memory = load_upstream_into_memory

  get_upstream_by_id = function(upstream_id)
    local upstream_cache_key = "balancer:upstreams:" .. upstream_id
    return singletons.core_cache:get(upstream_cache_key, nil,
                                load_upstream_into_memory, upstream_id)
  end
end


local fetch_target_history
do
  ------------------------------------------------------------------------------
  -- Loads the target history from the DB.
  -- @param upstream_id Upstream uuid for which to load the target history
  -- @return The target history array, with target entity tables.
  local function load_targets_into_memory(upstream_id)
    log(DEBUG, "fetching targets for upstream: ", tostring(upstream_id))

    local target_history, err, err_t =
      singletons.db.targets:select_by_upstream_raw({ id = upstream_id })

    if not target_history then
      return nil, err, err_t
    end

    -- perform some raw data updates
    for _, target in ipairs(target_history) do
      -- split `target` field into `name` and `port`
      local port
      target.name, port = string.match(target.target, "^(.-):(%d+)$")
      target.port = tonumber(port)
    end

    return target_history
  end
  _load_targets_into_memory = load_targets_into_memory


  ------------------------------------------------------------------------------
  -- Fetch target history, from cache or the DB.
  -- @param upstream The upstream entity object
  -- @return The target history array, with target entity tables.
  fetch_target_history = function(upstream)
    local targets_cache_key = "balancer:targets:" .. upstream.id
    return singletons.core_cache:get(targets_cache_key, nil,
                                load_targets_into_memory, upstream.id)
  end
end


--------------------------------------------------------------------------------
-- Applies the history of lb transactions from index `start` forward.
-- @param rb ring balancer object
-- @param history list of targets/transactions to be applied
-- @param start the index where to start in the `history` parameter
local function apply_history(rb, history, start)

  for i = start, #history do
    local target = history[i]

    if target.weight > 0 then
      assert(rb:addHost(target.name, target.port, target.weight))
    else
      assert(rb:removeHost(target.name, target.port))
    end

    target_histories[rb][i] = {
      name = target.name,
      port = target.port,
      weight = target.weight,
      order = target.order,
    }
  end
end


local function populate_healthchecker(hc, balancer, upstream)
  for weight, addr, host in balancer:addressIter() do
    if weight > 0 then
      local ipaddr = addr.ip
      local port = addr.port
      local ok, err = hc:add_target(ipaddr, port, host.hostname, true,
                                    upstream.host_header)
      if ok then
        -- Get existing health status which may have been initialized
        -- with data from another worker, and apply to the new balancer.
        local tgt_status = hc:get_target_status(ipaddr, port, host.hostname)
        if tgt_status ~= nil then
          balancer:setAddressStatus(tgt_status, ipaddr, port)
        end

      else
        log(ERR, "[healthchecks] failed adding target: ", err)
      end
    end
  end
end


local create_balancer
do
  local balancer_types = {
    ["consistent-hashing"] = require("resty.dns.balancer.ring"),
    ["least-connections"] = require("resty.dns.balancer.least_connections"),
    ["round-robin"] = require("resty.dns.balancer.ring"),
  }

  local create_healthchecker
  do
    local healthcheck -- delay initialization

    ------------------------------------------------------------------------------
    -- Callback function that informs the healthchecker when targets are added
    -- or removed to a balancer and when targets health status change.
    -- @param balancer the ring balancer object that triggers this callback.
    -- @param action "added", "removed", or "health"
    -- @param address balancer address object
    -- @param ip string
    -- @param port number
    -- @param hostname string
    local function ring_balancer_callback(balancer, action, address, ip, port, hostname)
      local healthchecker = healthcheckers[balancer]
      if not healthchecker then
        return
      end

      if action == "health" then
        local balancer_status
        if address then
          balancer_status = "HEALTHY"
        else
          balancer_status = "UNHEALTHY"
        end
        log(WARN, "[healthchecks] balancer ", healthchecker.name,
            " reported health status changed to ", balancer_status)

      else
        local upstream_id = upstream_ids[balancer]
        local upstream = get_upstream_by_id(upstream_id)

        if action == "added" then
          local ok, err = healthchecker:add_target(ip, port, hostname, true,
                                                  upstream.host_header)
          if not ok then
            log(ERR, "[healthchecks] failed adding a target: ", err)
          end

        elseif action == "removed" then
          local ok, err = healthchecker:remove_target(ip, port, hostname)
          if not ok then
            log(ERR, "[healthchecks] failed removing a target: ", err)
          end

        else
          log(WARN, "[healthchecks] unknown status from balancer: ",
                    tostring(action))
        end

      end
    end

    -- @param hc The healthchecker object
    -- @param balancer The balancer object
    -- @param upstream_id The upstream id
    local function attach_healthchecker_to_balancer(hc, balancer, upstream_id)
      local hc_callback = function(tgt, event)
        local status
        if event == hc.events.healthy then
          status = true
        elseif event == hc.events.unhealthy then
          status = false
        else
          return
        end

        local hostname = tgt.hostname
        local ok, err
        ok, err = balancer:setAddressStatus(status, tgt.ip, tgt.port, hostname)

        local health = status and "healthy" or "unhealthy"
        for _, subscriber in ipairs(healthcheck_subscribers) do
          subscriber(upstream_id, tgt.ip, tgt.port, hostname, health)
        end

        if not ok then
          log(ERR, "[healthchecks] failed setting peer status: ", err)
        end
      end

      -- Register event using a weak-reference in worker-events,
      -- and attach lifetime of callback to that of the balancer.
      singletons.worker_events.register_weak(hc_callback, hc.EVENT_SOURCE)
      healthchecker_callbacks[balancer] = hc_callback

      -- The lifetime of the healthchecker is based on that of the balancer.
      healthcheckers[balancer] = hc

      balancer.report_http_status = function(handle, status)
        local ip, port = handle.address.ip, handle.address.port
        local hostname = handle.address.host and handle.address.host.hostname or nil
        local _, err = hc:report_http_status(ip, port, hostname, status, "passive")
        if err then
          log(ERR, "[healthchecks] failed reporting status: ", err)
        end
      end

      balancer.report_tcp_failure = function(handle)
        local ip, port = handle.address.ip, handle.address.port
        local hostname = handle.address.host and handle.address.host.hostname or nil
        local _, err = hc:report_tcp_failure(ip, port, hostname, nil, "passive")
        if err then
          log(ERR, "[healthchecks] failed reporting status: ", err)
        end
      end

      balancer.report_timeout = function(handle)
        local ip, port = handle.address.ip, handle.address.port
        local hostname = handle.address.host and handle.address.host.hostname or nil
        local _, err = hc:report_timeout(ip, port, hostname, "passive")
        if err then
          log(ERR, "[healthchecks] failed reporting status: ", err)
        end
      end
    end

    ----------------------------------------------------------------------------
    -- Create a healthchecker object.
    -- @param upstream An upstream entity table.
    create_healthchecker = function(balancer, upstream)
      if not healthcheck then
        healthcheck = require("resty.healthcheck") -- delayed initialization
      end

      -- Do not run active healthchecks in `stream` module
      local checks = upstream.healthchecks
      if (ngx.config.subsystem == "stream" and checks.active.type ~= "tcp")
         or (ngx.config.subsystem == "http" and checks.active.type == "tcp")
      then
        checks = pl_tablex.deepcopy(checks)
        checks.active.healthy.interval = 0
        checks.active.unhealthy.interval = 0
      end

      local healthchecker, err = healthcheck.new({
        name = upstream.name,
        shm_name = "kong_healthchecks",
        checks = checks,
      })

      if not healthchecker then
        return nil, err
      end

      populate_healthchecker(healthchecker, balancer, upstream)

      attach_healthchecker_to_balancer(healthchecker, balancer, upstream.id)

      -- only enable the callback after the target history has been replayed.
      balancer:setCallback(ring_balancer_callback)

      return true
    end
  end

  local creating = {}

  local function wait(id)
    local timeout = 30
    local step = 0.001
    local ratio = 2
    local max_step = 0.5
    while timeout > 0 do
      sleep(step)
      timeout = timeout - step
      if not creating[id] then
        return true
      end
      if timeout <= 0 then
        break
      end
      step = min(max(0.001, step * ratio), timeout, max_step)
    end
    return nil, "timeout"
  end

<<<<<<< HEAD
  local function invalidate_upstream_caches(upstream_id)
    singletons.core_cache:invalidate_local("balancer:upstreams:" .. upstream_id)
    singletons.core_cache:invalidate_local("balancer:targets:" .. upstream_id)
  end

=======
>>>>>>> f4661ec1
  ------------------------------------------------------------------------------
  -- The mutually-exclusive section used internally by the
  -- 'create_balancer' operation.
  -- @param upstream (table) A db.upstreams entity
  -- @param history (table, optional) history of target updates
  -- @param start (integer, optional) from where to start reading the history
  -- @return The new balancer object, or nil+error
<<<<<<< HEAD
  create_balancer = function(upstream, recreate, history, start)

    if balancers[upstream.id] and not recreate then
      return balancers[upstream.id]
    end

    if creating[upstream.id] then
      local ok = wait(upstream.id)
      if not ok then
        return nil, "timeout waiting for balancer for " .. upstream.id
      end
      return balancers[upstream.id]
    end

    creating[upstream.id] = true
    local health_threshold = upstream.healthchecks and
                              upstream.healthchecks.threshold or nil

=======
  local function create_balancer_exclusive(upstream, history, start)
>>>>>>> f4661ec1
    local balancer, err = balancer_types[upstream.algorithm].new({
      wheelSize = upstream.slots,  -- will be ignored by least-connections
      dns = dns_client,
      healthThreshold = health_threshold,
    })
    if not balancer then
      return nil, "failed creating balancer:" .. err
    end

    singletons.cache:invalidate_local("balancer:upstreams:" .. upstream.id)
    singletons.cache:invalidate_local("balancer:targets:" .. upstream.id)

    target_histories[balancer] = {}

    if not history then
      history, err = fetch_target_history(upstream)
      if not history then
        return nil, "failed fetching target history:" .. err
      end
      start = 1
    end

    apply_history(balancer, history, start)

    upstream_ids[balancer] = upstream.id

    local ok, err = create_healthchecker(balancer, upstream)
    if not ok then
      log(ERR, "[healthchecks] error creating health checker: ", err)
    end

    -- only make the new balancer available for other requests after it
    -- is fully set up.
    set_balancer(upstream.id, balancer)

    return balancer
  end

  ------------------------------------------------------------------------------
  -- Create a balancer object, its healthchecker and attach them to the
  -- necessary data structures. The creation of the balancer happens in a
  -- per-worker mutual exclusion section, such that no two requests create the
  -- same balancer at the same time.
  -- @param upstream (table) A db.upstreams entity
  -- @param recreate (boolean, optional) create new balancer even if one exists
  -- @param history (table, optional) history of target updates
  -- @param start (integer, optional) from where to start reading the history
  -- @return The new balancer object, or nil+error
  create_balancer = function(upstream, recreate, history, start)

    if balancers[upstream.id] and not recreate then
      return balancers[upstream.id]
    end

    if creating[upstream.id] then
      local ok = wait(upstream.id)
      if not ok then
        return nil, "timeout waiting for balancer for " .. upstream.id
      end
      return balancers[upstream.id]
    end

    creating[upstream.id] = true

    local balancer, err = create_balancer_exclusive(upstream, history, start)

    creating[upstream.id] = nil

    return balancer, err
  end
end


--------------------------------------------------------------------------------
-- Compare the target history of the upstream with that of the
-- current balancer object, updating or recreating the balancer if necessary.
-- @param upstream The upstream entity object
-- @param balancer The ring balancer object
-- @return true if all went well, or nil + error in case of failures.
local function check_target_history(upstream, balancer)
  -- Fetch the upstream's targets, from cache or the db
  local new_history, err = fetch_target_history(upstream)
  if err then
    return nil, err
  end

  local old_history = target_histories[balancer]

  -- check history state
  local old_size = #old_history
  local new_size = #new_history

  -- compare balancer history with db-loaded history
  local last_equal_index = 0  -- last index where history is the same
  for i, entry in ipairs(old_history) do
    local new_entry = new_history[i]
    if new_entry and
       new_entry.name == entry.name and
       new_entry.port == entry.port and
       new_entry.weight == entry.weight
    then
      last_equal_index = i
    else
      break
    end
  end

  if last_equal_index == new_size and new_size > 0 then
    -- No history update is necessary in the balancer object.
    return true
  elseif last_equal_index == old_size then
    -- history is the same, so we only need to add new entries
    apply_history(balancer, new_history, last_equal_index + 1)
    return true
  end

  -- history not the same.
  -- TODO: ideally we would undo the last ones until we're equal again
  -- and can replay changes, but not supported by ring-balancer yet.
  -- for now; create a new balancer from scratch

  stop_healthchecker(balancer)

  local new_balancer, err = create_balancer(upstream, true, new_history, 1)
  if not new_balancer then
    return nil, err
  end

  return true
end


local get_all_upstreams
do
  local function load_upstreams_dict_into_memory()
    local upstreams_dict = {}
    -- build a dictionary, indexed by the upstream name
    for up, err in singletons.db.upstreams:each() do
      if err then
        log(CRIT, "could not obtain list of upstreams: ", err)
        return nil
      end

      upstreams_dict[up.name] = up.id
    end
    return upstreams_dict
  end
  _load_upstreams_dict_into_memory = load_upstreams_dict_into_memory


  local opts = { neg_ttl = 10 }


  ------------------------------------------------------------------------------
  -- Implements a simple dictionary with all upstream-ids indexed
  -- by their name.
  -- @return The upstreams dictionary (a map with upstream names as string keys
  -- and upstream entity tables as values), or nil+error
  get_all_upstreams = function()
    local upstreams_dict, err = singletons.core_cache:get("balancer:upstreams", opts,
                                                load_upstreams_dict_into_memory)
    if err then
      return nil, err
    end

    return upstreams_dict or {}
  end
end


------------------------------------------------------------------------------
-- Finds and returns an upstream entity. This function covers
-- caching, invalidation, db access, et al.
-- @param upstream_name string.
-- @return upstream table, or `false` if not found, or nil+error
local function get_upstream_by_name(upstream_name)
  local upstreams_dict, err = get_all_upstreams()
  if err then
    return nil, err
  end

  local upstream_id = upstreams_dict[upstream_name]
  if not upstream_id then
    return false -- no upstream by this name
  end

  return get_upstream_by_id(upstream_id)
end


-- looks up a balancer for the target.
-- @param target the table with the target details
-- @param no_create (optional) if true, do not attempt to create
-- (for thorough testing purposes)
-- @return balancer if found, `false` if not found, or nil+error on error
local function get_balancer(target, no_create)
  -- NOTE: only called upon first lookup, so `cache_only` limitations
  -- do not apply here
  local hostname = target.host


  -- first go and find the upstream object, from cache or the db
  local upstream, err = get_upstream_by_name(hostname)
  if upstream == false then
    return false -- no upstream by this name
  end
  if err then
    return nil, err -- there was an error
  end

  local balancer = balancers[upstream.id]
  if not balancer then
    if no_create then
      return nil, "balancer not found"
    else
      log(ERR, "balancer not found for ", upstream.name, ", will create it")
      return create_balancer(upstream), upstream
    end
  end

  return balancer, upstream
end


--==============================================================================
-- Event Callbacks
--==============================================================================


local function do_target_event(operation, upstream_id, upstream_name)
  singletons.core_cache:invalidate_local("balancer:targets:" .. upstream_id)

  local upstream = get_upstream_by_id(upstream_id)
  if not upstream then
    log(ERR, "target ", operation, ": upstream not found for ", upstream_id)
    return
  end

  local balancer = balancers[upstream_id]
  if not balancer then
    log(ERR, "target ", operation, ": balancer not found for ", upstream_name)
    return
  end

  local ok, err = check_target_history(upstream, balancer)
  if not ok then
    log(ERR, "failed checking target history for ", upstream_name, ":  ", err)
  end
end

--------------------------------------------------------------------------------
-- Called on any changes to a target.
-- @param operation "create", "update" or "delete"
-- @param target Target table with `upstream.id` field
local function on_target_event(operation, target)

  if operation == "reset" then
    local upstreams = get_all_upstreams()
    for name, id in pairs(upstreams) do
      do_target_event("create", id, name)
    end

  else
    do_target_event(operation, target.upstream.id, target.upstream.name)

  end

end


-- Calculates hash-value.
-- Will only be called once per request, on first try.
-- @param upstream the upstream enity
-- @return integer value or nil if there is no hash to calculate
local create_hash = function(upstream, ctx)
  local hash_on = upstream.hash_on
  if hash_on == "none" or hash_on == nil or hash_on == ngx.null then
    return -- not hashing, exit fast
  end

  local identifier
  local header_field_name = "hash_on_header"

  for _ = 1,2 do

   if hash_on == "consumer" then
      if not ctx then
        ctx = ngx.ctx
      end

      -- consumer, fallback to credential
      identifier = (ctx.authenticated_consumer or EMPTY_T).id or
                   (ctx.authenticated_credential or EMPTY_T).id

    elseif hash_on == "ip" then
      identifier = ngx.var.remote_addr

    elseif hash_on == "header" then
      identifier = ngx.req.get_headers()[upstream[header_field_name]]
      if type(identifier) == "table" then
        identifier = table_concat(identifier)
      end

    elseif hash_on == "cookie" then
      identifier = ngx.var["cookie_" .. upstream.hash_on_cookie]

      -- If the cookie doesn't exist, create one and store in `ctx`
      -- to be added to the "Set-Cookie" header in the response
      if not identifier then
        if not ctx then
          ctx = ngx.ctx
        end

        identifier = utils.uuid()

        ctx.balancer_data.hash_cookie = {
          key = upstream.hash_on_cookie,
          value = identifier,
          path = upstream.hash_on_cookie_path
        }
      end

    end

    if identifier then
      return crc32(identifier)
    end

    -- we missed the first, so now try the fallback
    hash_on = upstream.hash_fallback
    header_field_name = "hash_fallback_header"
    if hash_on == "none" then
      return nil
    end
  end
  -- nothing found, leave without a hash
end


--==============================================================================
-- Initialize balancers
--==============================================================================


local function init()

  local upstreams, err = get_all_upstreams()
  if not upstreams then
    log(CRIT, "failed loading initial list of upstreams: ", err)
    return
  end

  local oks, errs = 0, 0
  for name, id in pairs(upstreams) do
    local upstream = get_upstream_by_id(id)
    local ok, err = create_balancer(upstream)
    if ok ~= nil then
      oks = oks + 1
    else
      log(CRIT, "failed creating balancer for ", name, ": ", err)
      errs = errs + 1
    end
  end
  log(DEBUG, "initialized ", oks, " balancer(s), ", errs, " error(s)")

end


local function do_upstream_event(operation, upstream_id, upstream_name)
  if operation == "create" then

    singletons.core_cache:invalidate_local("balancer:upstreams")

    local upstream = get_upstream_by_id(upstream_id)
    if not upstream then
      log(ERR, "upstream not found for ", upstream_id)
      return
    end

    local _, err = create_balancer(upstream)
    if err then
      log(CRIT, "failed creating balancer for ", upstream_name, ": ", err)
    end

  elseif operation == "delete" or operation == "update" then

    if singletons.db.strategy ~= "off" then
      singletons.core_cache:invalidate_local("balancer:upstreams")
      singletons.core_cache:invalidate_local("balancer:upstreams:" .. upstream_id)
      singletons.core_cache:invalidate_local("balancer:targets:"   .. upstream_id)
    end

    local balancer = balancers[upstream_id]
    if balancer then
      stop_healthchecker(balancer)
    end

    if operation == "delete" then
      set_balancer(upstream_id, nil)

    else
      local upstream = get_upstream_by_id(upstream_id)
      if not upstream then
        log(ERR, "upstream not found for ", upstream_id)
        return
      end

      local _, err = create_balancer(upstream, true)
      if err then
        log(ERR, "failed recreating balancer for ", upstream_name, ": ", err)
      end
    end

  end

end


--------------------------------------------------------------------------------
-- Called on any changes to an upstream.
-- @param operation "create", "update" or "delete"
-- @param upstream_data table with `id` and `name` fields
local function on_upstream_event(operation, upstream_data)

  if operation == "reset" then
    init()

  elseif operation == "delete_all" then
    local upstreams = get_all_upstreams()
    for name, id in pairs(upstreams) do
      do_upstream_event("delete", id, name)
    end

  else
    do_upstream_event(operation, upstream_data.id, upstream_data.name)

  end

end


--==============================================================================
-- Main entry point when resolving
--==============================================================================


--------------------------------------------------------------------------------
-- Resolves the target structure in-place (fields `ip`, `port`, and `hostname`).
--
-- If the hostname matches an 'upstream' pool, then it must be balanced in that
-- pool, in this case any port number provided will be ignored, as the pool
-- provides it.
--
-- @param target the data structure as defined in `core.access.before` where
-- it is created.
-- @return true on success, nil+error message+status code otherwise
local function execute(target, ctx)
  if target.type ~= "name" then
    -- it's an ip address (v4 or v6), so nothing we can do...
    target.ip = target.host
    target.port = target.port or 80 -- TODO: remove this fallback value
    target.hostname = target.host
    return true
  end

  -- when tries == 0,
  --   it runs before the `balancer` context (in the `access` context),
  -- when tries >= 2,
  --   then it performs a retry in the `balancer` context
  local dns_cache_only = target.try_count ~= 0
  local balancer, upstream, hash_value

  if dns_cache_only then
    -- retry, so balancer is already set if there was one
    balancer = target.balancer

  else
    -- first try, so try and find a matching balancer/upstream object
    balancer, upstream = get_balancer(target)
    if balancer == nil then -- `false` means no balancer, `nil` is error
      return nil, upstream, 500
    end

    if balancer then
      -- store for retries
      target.balancer = balancer

      -- calculate hash-value
      -- only add it if it doesn't exist, in case a plugin inserted one
      hash_value = target.hash_value
      if not hash_value then
        hash_value = create_hash(upstream, ctx)
        target.hash_value = hash_value
      end
    end
  end

  local ip, port, hostname, handle
  if balancer then
    -- have to invoke the ring-balancer
    ip, port, hostname, handle = balancer:getPeer(dns_cache_only,
                                          target.balancer_handle,
                                          hash_value)
    if not ip and
      (port == "No peers are available" or port == "Balancer is unhealthy") then
      return nil, "failure to get a peer from the ring-balancer", 503
    end
    target.hash_value = hash_value
    target.balancer_handle = handle

  else
    -- have to do a regular DNS lookup
    local try_list
    ip, port, try_list = toip(target.host, target.port, dns_cache_only)
    hostname = target.host
    if not ip then
      log(ERR, "DNS resolution failed: ", port, ". Tried: ", tostring(try_list))
      if port == "dns server error: 3 name error" or
         port == "dns client error: 101 empty record received" then
        return nil, "name resolution failed", 503
      end
    end
  end

  if not ip then
    return nil, port, 500
  end

  target.ip = ip
  target.port = port
  if upstream and upstream.host_header ~= nil then
    target.hostname = upstream.host_header
  else
    target.hostname = hostname
  end
  return true
end


--------------------------------------------------------------------------------
-- Update health status and broadcast to workers
-- @param upstream a table with upstream data: must have `name` and `id`
-- @param hostname target hostname
-- @param ip target entry. if nil updates all entries
-- @param port target port
-- @param is_healthy boolean: true if healthy, false if unhealthy
-- @return true if posting event was successful, nil+error otherwise
local function post_health(upstream, hostname, ip, port, is_healthy)

  local balancer = balancers[upstream.id]
  if not balancer then
    return nil, "Upstream " .. tostring(upstream.name) .. " has no balancer"
  end

  local healthchecker = healthcheckers[balancer]
  if not healthchecker then
    return nil, "no healthchecker found for " .. tostring(upstream.name)
  end

  if ip then
    return balancer:setAddressStatus(is_healthy, ip, port, hostname)
  end

  return balancer:setHostStatus(is_healthy, hostname, port)
end


--==============================================================================
-- Health check API
--==============================================================================


--------------------------------------------------------------------------------
-- Subscribe to events produced by health checkers.
-- There is no guarantee that the event reported is different from the
-- previous report (in other words, you may get two "healthy" events in
-- a row for the same target).
-- @param callback Function to be called whenever a target has its
-- status updated. The function should have the following signature:
-- `function(upstream_id, target_ip, target_port, target_hostname, health)`
-- where `upstream_id` is the entity id of the upstream,
-- `target_ip`, `target_port` and `target_hostname` identify the target,
-- and `health` is a string: "healthy", "unhealthy"
-- The return value of the callback function is ignored.
local function subscribe_to_healthcheck_events(callback)
  healthcheck_subscribers[#healthcheck_subscribers + 1] = callback
end


--------------------------------------------------------------------------------
-- Unsubscribe from events produced by health checkers.
-- @param callback Function that was added as the callback.
-- Note that this must be the same closure used for subscribing.
local function unsubscribe_from_healthcheck_events(callback)
  for i, c in ipairs(healthcheck_subscribers) do
    if c == callback then
      table.remove(healthcheck_subscribers, i)
      return
    end
  end
end


local function is_upstream_using_healthcheck(upstream)
  if upstream ~= nil then
    return upstream.healthchecks.active.healthy.interval ~= 0
           or upstream.healthchecks.active.unhealthy.interval ~= 0
           or upstream.healthchecks.passive.unhealthy.tcp_failures ~= 0
           or upstream.healthchecks.passive.unhealthy.timeouts ~= 0
           or upstream.healthchecks.passive.unhealthy.http_failures ~= 0
  end

  return false
end


--------------------------------------------------------------------------------
-- Get healthcheck information for an upstream.
-- @param upstream_id the id of the upstream.
-- @return one of three possible returns:
-- * if healthchecks are enabled, a table mapping keys ("ip:port") to booleans;
-- * if healthchecks are disabled, nil;
-- * in case of errors, nil and an error message.
local function get_upstream_health(upstream_id)

  local upstream = get_upstream_by_id(upstream_id)
  if not upstream then
    return nil, "upstream not found"
  end

  local using_hc = is_upstream_using_healthcheck(upstream)

  local balancer = balancers[upstream_id]
  if not balancer then
    return nil, "balancer not found"
  end

  local healthchecker
  if using_hc then
    healthchecker = healthcheckers[balancer]
    if not healthchecker then
      return nil, "healthchecker not found"
    end
  end

  local health_info = {}
  local hosts = balancer.hosts
  for _, host in ipairs(hosts) do
    local key = host.hostname .. ":" .. host.port
    health_info[key] = host:getStatus()
    for _, address in ipairs(health_info[key].addresses) do
      if using_hc then
        address.health = address.healthy and "HEALTHY" or "UNHEALTHY"
      else
        address.health = "HEALTHCHECKS_OFF"
      end
      address.healthy = nil
    end
  end

  return health_info
end


--------------------------------------------------------------------------------
-- Get healthcheck information for a balancer.
-- @param upstream_id the id of the upstream.
-- @return table with balancer health info
local function get_balancer_health(upstream_id)

  local upstream = get_upstream_by_id(upstream_id)
  if not upstream then
    return nil, "upstream not found"
  end

  local balancer = balancers[upstream_id]
  if not balancer then
    return nil, "balancer not found"
  end

  local healthchecker
  local health = "HEALTHCHECKS_OFF"
  if is_upstream_using_healthcheck(upstream) then
    healthchecker = healthcheckers[balancer]
    if not healthchecker then
      return nil, "healthchecker not found"
    end

    local balancer_status = balancer:getStatus()
    health = balancer_status.healthy and "HEALTHY" or "UNHEALTHY"
  end

  return {
    health = health,
    id = upstream_id,
  }
end


--------------------------------------------------------------------------------
-- for unit-testing purposes only
local function _get_healthchecker(balancer)
  return healthcheckers[balancer]
end


--------------------------------------------------------------------------------
-- for unit-testing purposes only
local function _get_target_history(balancer)
  return target_histories[balancer]
end


return {
  init = init,
  execute = execute,
  on_target_event = on_target_event,
  on_upstream_event = on_upstream_event,
  get_upstream_by_name = get_upstream_by_name,
  get_all_upstreams = get_all_upstreams,
  post_health = post_health,
  subscribe_to_healthcheck_events = subscribe_to_healthcheck_events,
  unsubscribe_from_healthcheck_events = unsubscribe_from_healthcheck_events,
  get_upstream_health = get_upstream_health,
  get_upstream_by_id = get_upstream_by_id,
  get_balancer_health = get_balancer_health,

  -- ones below are exported for test purposes only
  _create_balancer = create_balancer,
  _get_balancer = get_balancer,
  _get_healthchecker = _get_healthchecker,
  _get_target_history = _get_target_history,
  _load_upstreams_dict_into_memory = _load_upstreams_dict_into_memory,
  _load_upstream_into_memory = _load_upstream_into_memory,
  _load_targets_into_memory = _load_targets_into_memory,
  _create_hash = create_hash,
}<|MERGE_RESOLUTION|>--- conflicted
+++ resolved
@@ -391,14 +391,6 @@
     return nil, "timeout"
   end
 
-<<<<<<< HEAD
-  local function invalidate_upstream_caches(upstream_id)
-    singletons.core_cache:invalidate_local("balancer:upstreams:" .. upstream_id)
-    singletons.core_cache:invalidate_local("balancer:targets:" .. upstream_id)
-  end
-
-=======
->>>>>>> f4661ec1
   ------------------------------------------------------------------------------
   -- The mutually-exclusive section used internally by the
   -- 'create_balancer' operation.
@@ -406,28 +398,10 @@
   -- @param history (table, optional) history of target updates
   -- @param start (integer, optional) from where to start reading the history
   -- @return The new balancer object, or nil+error
-<<<<<<< HEAD
-  create_balancer = function(upstream, recreate, history, start)
-
-    if balancers[upstream.id] and not recreate then
-      return balancers[upstream.id]
-    end
-
-    if creating[upstream.id] then
-      local ok = wait(upstream.id)
-      if not ok then
-        return nil, "timeout waiting for balancer for " .. upstream.id
-      end
-      return balancers[upstream.id]
-    end
-
-    creating[upstream.id] = true
+  local function create_balancer_exclusive(upstream, history, start)
     local health_threshold = upstream.healthchecks and
                               upstream.healthchecks.threshold or nil
 
-=======
-  local function create_balancer_exclusive(upstream, history, start)
->>>>>>> f4661ec1
     local balancer, err = balancer_types[upstream.algorithm].new({
       wheelSize = upstream.slots,  -- will be ignored by least-connections
       dns = dns_client,
@@ -437,8 +411,8 @@
       return nil, "failed creating balancer:" .. err
     end
 
-    singletons.cache:invalidate_local("balancer:upstreams:" .. upstream.id)
-    singletons.cache:invalidate_local("balancer:targets:" .. upstream.id)
+    singletons.core_cache:invalidate_local("balancer:upstreams:" .. upstream.id)
+    singletons.core_cache:invalidate_local("balancer:targets:" .. upstream.id)
 
     target_histories[balancer] = {}
 
