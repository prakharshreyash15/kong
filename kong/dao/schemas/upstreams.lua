local Errors = require "kong.dao.errors"
local utils = require "kong.tools.utils"

local DEFAULT_SLOTS = 100
local SLOTS_MIN, SLOTS_MAX = 10, 2^16
local SLOTS_MSG = "number of slots must be between " .. SLOTS_MIN .. " and " .. SLOTS_MAX

return {
  table = "upstreams",
  primary_key = {"id"},
  fields = {
    id = {
      type = "id",
      dao_insert_value = true,
      required = true,
    },
    created_at = {
      type = "timestamp",
      immutable = true,
      dao_insert_value = true,
      required = true,
    },
    name = {
      -- name is a hostname like name that can be referenced in an `upstream_url` field
      type = "string",
      unique = true,
      required = true,
    },
    hash_on = {
      -- primary hash-key
      type = "string",
      default = "none",
      enum = {
        "none",
        "consumer",
        "ip",
        "header",
      },
    },
    hash_fallback = {
      -- secondary key, if primary fails
      type = "string",
      default = "none",
      enum = {
        "none",
        "consumer",
        "ip",
        "header",
      },
    },
    hash_on_header = {
      -- header name, if `hash_on == "header"`
      type = "string",
    },
    hash_fallback_header = {
      -- header name, if `hash_fallback == "header"`
      type = "string",
    },
    slots = {
      -- the number of slots in the loadbalancer algorithm
      type = "number",
      default = DEFAULT_SLOTS,
    },
  },
  self_check = function(schema, config, dao, is_updating)

    -- check the name
    local p = utils.normalize_ip(config.name)
    if not p then
      return false, Errors.schema("Invalid name; must be a valid hostname")
    end
    if p.type ~= "name" then
      return false, Errors.schema("Invalid name; no ip addresses allowed")
    end
    if p.port then
      return false, Errors.schema("Invalid name; no port allowed")
    end
<<<<<<< HEAD
=======

    -- check the slots number
    if config.slots < SLOTS_MIN or config.slots > SLOTS_MAX then
      return false, Errors.schema(SLOTS_MSG)
    end

    -- check the order array
    local order = config.orderlist
    if #order == config.slots then
      -- array size unchanged, check consistency
>>>>>>> 552360af

    if config.hash_on_header then
      local ok, err = utils.validate_header_name(config.hash_on_header)
      if not ok then
        return false, Errors.schema("Header: " .. err)
      end
    end

    if config.hash_fallback_header then
      local ok, err = utils.validate_header_name(config.hash_fallback_header)
      if not ok then
        return false, Errors.schema("Header: " .. err)
      end
    end

    if (config.hash_on == "header"
        and not config.hash_on_header) or
       (config.hash_fallback == "header"
        and not config.hash_fallback_header) then
      return false, Errors.schema("Hashing on 'header', " ..
                                  "but no header name provided")
    end

<<<<<<< HEAD
    if config.hash_on == "none" then
      if config.hash_fallback ~= "none" then
        return false, Errors.schema("Cannot set fallback if primary " ..
                                    "'hash_on' is not set")
      end

    else
      if config.hash_on == config.hash_fallback then
        if config.hash_on ~= "header" then
          return false, Errors.schema("Cannot set fallback and primary " ..
                                      "hashes to the same value")
=======
      -- No list given, generate order array
      local t = {}
      for i = 1, config.slots do
        t[i] = {
          id = i,
          order = math.random(1, config.slots),
        }
      end

      -- sort the array (we don't check for -accidental- duplicates as the
      -- id field is used for the order and that one is always unique)
      table.sort(t, function(a,b)
        return a.order < b.order
      end)
>>>>>>> 552360af

        else
          local upper_hash_on = config.hash_on_header:upper()
          local upper_hash_fallback = config.hash_fallback_header:upper()
          if upper_hash_on == upper_hash_fallback then
            return false, Errors.schema("Cannot set fallback and primary "..
                                        "hashes to the same value")
          end
        end
      end
<<<<<<< HEAD
=======

      config.orderlist = t
>>>>>>> 552360af
    end

    -- check the slots number
    if config.slots < SLOTS_MIN or config.slots > SLOTS_MAX then
      return false, Errors.schema(SLOTS_MSG)
    end
    
    return true
  end,
}<|MERGE_RESOLUTION|>--- conflicted
+++ resolved
@@ -75,19 +75,6 @@
     if p.port then
       return false, Errors.schema("Invalid name; no port allowed")
     end
-<<<<<<< HEAD
-=======
-
-    -- check the slots number
-    if config.slots < SLOTS_MIN or config.slots > SLOTS_MAX then
-      return false, Errors.schema(SLOTS_MSG)
-    end
-
-    -- check the order array
-    local order = config.orderlist
-    if #order == config.slots then
-      -- array size unchanged, check consistency
->>>>>>> 552360af
 
     if config.hash_on_header then
       local ok, err = utils.validate_header_name(config.hash_on_header)
@@ -111,7 +98,6 @@
                                   "but no header name provided")
     end
 
-<<<<<<< HEAD
     if config.hash_on == "none" then
       if config.hash_fallback ~= "none" then
         return false, Errors.schema("Cannot set fallback if primary " ..
@@ -123,22 +109,6 @@
         if config.hash_on ~= "header" then
           return false, Errors.schema("Cannot set fallback and primary " ..
                                       "hashes to the same value")
-=======
-      -- No list given, generate order array
-      local t = {}
-      for i = 1, config.slots do
-        t[i] = {
-          id = i,
-          order = math.random(1, config.slots),
-        }
-      end
-
-      -- sort the array (we don't check for -accidental- duplicates as the
-      -- id field is used for the order and that one is always unique)
-      table.sort(t, function(a,b)
-        return a.order < b.order
-      end)
->>>>>>> 552360af
 
         else
           local upper_hash_on = config.hash_on_header:upper()
@@ -149,18 +119,13 @@
           end
         end
       end
-<<<<<<< HEAD
-=======
-
-      config.orderlist = t
->>>>>>> 552360af
     end
 
     -- check the slots number
     if config.slots < SLOTS_MIN or config.slots > SLOTS_MAX then
       return false, Errors.schema(SLOTS_MSG)
     end
-    
+
     return true
   end,
 }