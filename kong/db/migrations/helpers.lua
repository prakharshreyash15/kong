--- conflicted
+++ resolved
@@ -160,16 +160,12 @@
 function _M:copy_cassandra_records(source_table_def,
                                    destination_table_def,
                                    columns_to_copy)
-<<<<<<< HEAD
 
   log.warn("migration helpers are deprecated: ",
            "copy_cassandra_records function may not be available on a next major version")
 
 
-  local coordinator, err = self.connector:connect_migrations()
-=======
   local coordinator, err = self.connector:get_stored_connection()
->>>>>>> c7434adb
   if not coordinator then
     return nil, err
   end
