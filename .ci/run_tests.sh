--- conflicted
+++ resolved
@@ -8,11 +8,7 @@
     echo -e "\033[1;31m$*\033[0m"
 }
 
-<<<<<<< HEAD
-export BUSTED_ARGS="--no-k -o htest  -v --exclude-tags=flaky,ipv6"
-=======
-export BUSTED_ARGS="-o htest -v --exclude-tags=flaky,ipv6,squid"
->>>>>>> f43c2979
+export BUSTED_ARGS="--no-k -o htest -v --exclude-tags=flaky,ipv6,squid"
 
 if [ "$KONG_TEST_DATABASE" == "postgres" ]; then
     export TEST_CMD="bin/busted $BUSTED_ARGS,cassandra,off"
